language: python

# To use python 3.7 need xenial
dist: xenial
sudo: required

python:
  - "2.7"
  - "3.5"
  - "3.6"
  - "3.7"
env:
  - TEST="pytest"
  - TEST="setup.py test"


install:
  - pip install -r requirements.txt
  - |
    if [ "${TEST}" == "pytest" ]; then
      python setup.py install
    fi

script:
  - |
    if [ "${TEST}" == "pytest" ]; then
      pytest -n 2 --durations=10 -m 'not slow'
    fi

  # Do a quick test to make sure 'setup.py test' works
  - |
    if [ "${TEST}" == "setup.py test" ]; then
      python setup.py test --addopts "-k quad_df"
    fi


jobs:
  include:
    - stage: document
      name: Update documentation
      python: "3.6"
      install:
        - pip install -r requirements.txt
        - pip install -r requirements_doc.txt
        - python setup.py install
      script:
        - cd docs_src
        - ls
        - bash create_docs

        - cd ../README_resources
        - bash create_resources

        - cd ${TRAVIS_BUILD_DIR}
        - git config --global user.email "robert.parini@gmail.com"
        - git config --global user.name "Travis CI"
        - git remote set-url origin https://${GITHUB_TOKEN}@github.com/rparini/cxroots.git
        - git add .
        - |
          if git diff --cached --quiet ; then
            echo "No changes to documentation";
          else
            echo "Pushing changes";
            git commit -m "Update documentation via Travis CI build ${TRAVIS_BUILD_NUMBER} [ci skip]";
            git pull;
            git push --quiet -u origin HEAD:${TRAVIS_BRANCH};
          fi

    - stage: deploy
      python: "3.6"
      install: skip
      script: skip
      deploy:
        provider: pypi
        user: "rparini"
        password:
          secure: "AFQ14GLuGieZ7CSurZwuqvqFRtjXWmZZnH9UtAxuoi6ITm+k/m+7108ii3xXxVA3gegUc7qjZUK9CE8/VOR5W8nLmydllHZZDMOF/L86sPUuOTz8RiGxOfBIPbHVrglY8AnPtbRvZ4/WGCfY+V0Qz8GhwKV4mef+mKuniHko7MSOfOmXWy5tYlEhBiDYV5CgEoq4MB7HaqS144HRMNs0Kzim1JdGIx0Yba4ykODziOuvG33DIfMIrXbebFAoPtCqPZPv/pYuyEHy7VkzWYVs4u0Hwh+SPY68WkvS+xmSBgLSOiNby3A5sjkb4aqyLiF71JfkrqmYfieAnfis0Q1B81LzBIi40hmSmF5c7K54tAVgzRnUgDMAs6wpQxcJ++NX8fMC6LREbprfEE0Vt/hCihBgI594l8MrjtXvjViG3+JS7bM2wtmtetzR/VfiE8xW4qfyjPjjczFAPjyfy4IqJmi0slf5h7GFV+cMCvJQ1PNiwxj+nIrKE5tArEeU9RY372mJzejJWYu9i3uXC93cpo1yIAw7tSLZyjtenQa0rVxEN8z0qskigLHUKPJS1BVcJ0ZtqZDgv/lJYZa8QPfPoZ8NwWv74Ht453ZzhXmz2w7V9Ic9CsW2z5AxpO0KyIUKQNL2DwWpjx7gN76fVJIIIggih+ePmiz0RWWab38+uak="
        on:
          tags: true
      after_deploy:
        - pip install cxroots

stages:
  - test
  - name: document
    if: branch IN (master, dev)
<<<<<<< HEAD
    if: commit_message =~ \[docs\]
  - name: deploy
    if: branch = master
    if: tag =~ ^v
=======
  - deploy
>>>>>>> 82b9ae19
<|MERGE_RESOLUTION|>--- conflicted
+++ resolved
@@ -84,11 +84,7 @@
   - test
   - name: document
     if: branch IN (master, dev)
-<<<<<<< HEAD
     if: commit_message =~ \[docs\]
   - name: deploy
     if: branch = master
-    if: tag =~ ^v
-=======
-  - deploy
->>>>>>> 82b9ae19
+    if: tag =~ ^v