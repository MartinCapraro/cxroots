--- conflicted
+++ resolved
@@ -100,11 +100,7 @@
 	return numberOfZeros
 
 
-<<<<<<< HEAD
-def count_enclosed_roots(C, f, df=None, integerTol=0.2, integrandUpperBound=1e4, taylorOrder=20):
-=======
 def count_enclosed_roots(C, f, df=None, integerTol=0.2, integrandUpperBound=1e3):
->>>>>>> 0c3ccb24
 	r"""
 	For a function of one complex variable, f(z), which is analytic in and within the contour C,
 	return the number of zeros (counting multiplicities) within the contour calculated, using 
@@ -191,37 +187,6 @@
 		fVal = np.array([segment.trapValues(f,k) for segment in C.segments])
 
 		if approx_df:
-<<<<<<< HEAD
-			# use available function evaluations to approximate df
-			z0 = C.centerPoint
-			a = []
-
-			for s in range(taylorOrder):
-				a_s = 0
-				for i, segment in enumerate(C.segments):
-					integrand = fVal[i]/(segment(t)-z0)**(s+1)*segment.dzdt(t)
-=======
-			### XXX: Could use available function evaluations to approximate df using Taylor expansion
-			### But not clear how to reliably determine if and when the Taylor expansion converges
-			### for a general analytic function on a general, perhaps very large, contour.
-			# z0 = C.centerPoint
-			# a = []
-
-			# taylorOrder = 20
-			# for s in range(taylorOrder):
-			# 	a_s = 0
-			# 	for i, segment in enumerate(C.segments):
-			# 		integrand = fVal[i]/(segment(t)-z0)**(s+1)*segment.dzdt(t)
->>>>>>> 0c3ccb24
-					
-			# 		# romberg integration on a set of sample points
-			# 		a_s += scipy.integrate.romb(integrand, dx=dt)/(2j*pi)
-			# 	a.append(a_s)
-
-			# df = lambda z: sum([j*a[j]*(z-z0)**(j-1) for j in range(taylorOrder)])
-			# dfVal = np.array([df(segment(t)) for segment in C.segments])
-
-
 			### approximate df/dz with finite difference, see: numdifftools.fornberg
 			# interior stencil size = 2*m + 1
 			# boundary stencil size = 2*m + 2
