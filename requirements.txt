#
# requirements.txt used for concrete testing environment.
#
# install_requires in setup.py gives the abstract requirements
# used by 'pip install' and 'setup.py install' to install
# cxroots as a library.
#

scipy==1.3.0; python_version > '2.7'
scipy==1.2.1; python_version <= '2.7'  # pyup: ignore

numpy==1.16.4
docrep==0.2.7
mpmath==1.1.0

### numdifftools
git+https://github.com/rparini/numdifftools.git@fix_vstack_futurewarning#egg=numdifftools

matplotlib==3.1.0; python_version > '2.7'
matplotlib==2.2.3; python_version <= '2.7'  # pyup: ignore

<<<<<<< HEAD

pytest==5.0.0
pytest-xdist==1.29.0
=======
pytest==5.0.0; python_version > '2.7'
pytest==4.6.4; python_version <= '2.7'  # pyup: ignore
pytest-xdist==1.28.0
>>>>>>> af4504ee
<|MERGE_RESOLUTION|>--- conflicted
+++ resolved
@@ -19,12 +19,6 @@
 matplotlib==3.1.0; python_version > '2.7'
 matplotlib==2.2.3; python_version <= '2.7'  # pyup: ignore
 
-<<<<<<< HEAD
-
-pytest==5.0.0
-pytest-xdist==1.29.0
-=======
 pytest==5.0.0; python_version > '2.7'
 pytest==4.6.4; python_version <= '2.7'  # pyup: ignore
-pytest-xdist==1.28.0
->>>>>>> af4504ee
+pytest-xdist==1.29.0